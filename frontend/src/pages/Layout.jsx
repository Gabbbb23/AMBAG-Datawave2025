--- conflicted
+++ resolved
@@ -23,18 +23,12 @@
 
       {/* Main Content */}
       <main
-<<<<<<< HEAD
-        className={`transition-all duration-300 flex-1 p-6 ${
-          isCollapsed ? 'ml-24' : 'ml-64'
-        }`}
-=======
         className={`
           flex-1 transition-all duration-300 
           ${isFullScreenPage ? '' : 'p-6'}
           ${isCollapsed ? 'lg:ml-24' : 'lg:ml-64'}
           ml-0
         `}
->>>>>>> e2a5c600
       >
         <Outlet />
       </main>
